--- conflicted
+++ resolved
@@ -100,12 +100,8 @@
             logging.info(f"Local XTTS Model: \"{specific_model}\" specified")
             self.local_model_path = self.download_model(specific_model, local_models_path)
 
-<<<<<<< HEAD
-        self.synthesize_process = mp.Process(target=CoquiEngine._synthesize_worker, args=(child_synthesize_pipe, model_name, cloning_reference_wav, language, self.main_synthesize_ready_event, level, self.speed, thread_count, stream_chunk_size, full_sentences, overlap_wav_len, temperature, length_penalty, repetition_penalty, top_k, top_p, enable_text_splitting, use_mps, self.local_model_path, use_deepspeed, self.voices_path))
-=======
         self.retrieve_coqui_voices()
         self.synthesize_process = mp.Process(target=CoquiEngine._synthesize_worker, args=(child_synthesize_pipe, model_name, voice, language, self.main_synthesize_ready_event, level, self.speed, thread_count, stream_chunk_size, full_sentences, overlap_wav_len, temperature, length_penalty, repetition_penalty, top_k, top_p, enable_text_splitting, use_mps, self.local_model_path, use_deepspeed, self.voices_path, self.voices_list))
->>>>>>> 3a95e51f
         self.synthesize_process.start()
 
         logging.debug('Waiting for coqui text to speech synthesize model to start')
